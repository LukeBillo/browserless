import * as _ from 'lodash';
import * as url from 'url';
import * as http from 'http';
import * as httpProxy from 'http-proxy';
import * as express from 'express';
import * as multer from 'multer';
import * as os from 'os';
import { NodeVM } from 'vm2';
import * as puppeteer from 'puppeteer';
import { setInterval } from 'timers';
import * as bodyParser from 'body-parser';

const debug = require('debug')('browserless/chrome');
const request = require('request');
const queue = require('queue');

const version = require('../version.json');
const protocol = require('../protocol.json');
const hints = require('../hints.json');

const chromeTarget = () => {
  var text = '';
  var possible = 'ABCDEF0123456789';

  for (var i = 0; i < 32; i++) {
    text += possible.charAt(Math.floor(Math.random() * possible.length));
  }

  return `/devtools/page/${text}`;
};

const asyncMiddleware = (handler) => {
  return (req, socket, head) => {
    Promise.resolve(handler(req, socket, head))
      .catch((error) => {
        debug(`ERROR: ${error}`);
        socket.write('HTTP/1.1 429 Too Many Requests\r\n');
        socket.end();
      });
  }
};

const getCPUIdleAndTotal = ():ICPULoad => {
  let totalIdle = 0;
  let totalTick = 0;

  const cpus = os.cpus();

  for (var i = 0, len = cpus.length; i < len; i++) {
    var cpu = cpus[i];

    for (const type in cpu.times) {
      totalTick += cpu.times[type];
    }

    //Total up the idle time of the core
    totalIdle += cpu.times.idle;
  }

  //Return the average Idle and Tick times
  return {
    idle: totalIdle / cpus.length,
    total: totalTick / cpus.length
  };
}

const getMachineStats = (): Promise<IResourceLoad> => {
  return new Promise((resolve) => {
    const start = getCPUIdleAndTotal();

    setTimeout(() => {
      const end = getCPUIdleAndTotal();
      const idleDifference = end.idle - start.idle;
      const totalDifference = end.total - start.total;

      const cpuUsage = 100 - ~~(100 * idleDifference / totalDifference);
      const memoryUsage = 100 - ~~(100 * os.freemem() / os.totalmem());

      return resolve({
        cpuUsage,
        memoryUsage,
      });
    }, 100);
  });
}

const thiryMinutes = 30 * 60 * 1000;
const fiveMinute = 5 * 60 * 1000;
const halfSecond = 500;
const maxStats = 12 * 24 * 7; // 7 days @ 5-min intervals

export interface IOptions {
  connectionTimeout: number;
  port: number;
  maxConcurrentSessions: number;
  maxQueueLength: number;
  prebootChrome: boolean;
  demoMode: boolean;
  enableDebugger: boolean;
  maxMemory: number;
  maxCPU: number;
  autoQueue: boolean;
  token: string | null;
  rejectAlertURL: string | null;
  queuedAlertURL: string | null;
  timeoutAlertURL: string | null;
  healthFailureURL: string | null;
}

interface ICPULoad {
  idle: number;
  total: number;
}

interface IResourceLoad {
  cpuUsage: number;
  memoryUsage: number;
}

interface IStats {
  date: number | null;
  successful: number;
  error: number;
  queued: number;
  rejected: number;
  memory: number;
  cpu: number;
  timedout: number;
};

export class Chrome {
  public port: number;
  public maxConcurrentSessions: number;
  public maxQueueLength: number;
  public connectionTimeout: number;
  public token: string | null;
  public maxMemory: number;
  public maxCPU: number;
  public autoQueue: boolean;

  private proxy: any;
  private prebootChrome: boolean;
  private demoMode: boolean;
  private enableDebugger: boolean;
  private chromeSwarm: Promise<puppeteer.Browser>[];
  private queue: any;
  private server: any;
  private debuggerScripts: any;

  readonly rejectHook: Function;
  readonly queueHook: Function;
  readonly timeoutHook: Function;
  readonly healthFailureHook: Function;

  private stats: IStats[];
  private currentStat: IStats;
  private currentMachineStats: IResourceLoad;

  constructor(opts: IOptions) {
    this.port = opts.port;
    this.maxConcurrentSessions = opts.maxConcurrentSessions;
    this.maxQueueLength = opts.maxQueueLength + opts.maxConcurrentSessions;
    this.connectionTimeout = opts.connectionTimeout;
    this.prebootChrome = opts.prebootChrome;
    this.demoMode = opts.demoMode;
    this.token = opts.token;
    this.enableDebugger = opts.enableDebugger;
    this.maxCPU = opts.maxCPU;
    this.maxMemory = opts.maxMemory;
    this.autoQueue = opts.autoQueue;

    this.chromeSwarm = [];
    this.stats = []
    this.debuggerScripts = new Map();
    this.currentMachineStats = {
      cpuUsage: 0,
      memoryUsage: 0,
    };

    this.proxy = new httpProxy.createProxyServer();
    this.proxy.on('error', function (err, _req, res) {
      if (res.writeHead) {
        res.writeHead(500, { 'Content-Type': 'text/plain' });
      }

      if (res.close) {
        res.close();
      }

      debug(`Issue communicating with Chrome: "${err.message}"`);
      res.end(`Issue communicating with Chrome`);
    });

    this.queue = queue({
      concurrency: this.maxConcurrentSessions,
      timeout: this.connectionTimeout,
      autostart: true
    });

    this.queue.on('success', this.onSessionComplete.bind(this));
    this.queue.on('error', this.onSessionFail.bind(this));
    this.queue.on('timeout', this.onTimedOut.bind(this));

    this.queueHook = opts.queuedAlertURL ?
      _.debounce(() => {
        debug(`Calling webhook for queued session(s): ${opts.queuedAlertURL}`);
        request(opts.queuedAlertURL, _.noop);
      }, thiryMinutes, { leading: true, trailing: false }) :
      _.noop;

    this.rejectHook = opts.rejectAlertURL ?
      _.debounce(() => {
        debug(`Calling webhook for rejected session(s): ${opts.rejectAlertURL}`);
        request(opts.rejectAlertURL, _.noop);
      }, thiryMinutes, { leading: true, trailing: false }) :
      _.noop;

    this.timeoutHook = opts.timeoutAlertURL ?
      _.debounce(() => {
        debug(`Calling webhook for timed-out session(s): ${opts.rejectAlertURL}`);
        request(opts.rejectAlertURL, _.noop);
      }, thiryMinutes, { leading: true, trailing: false }) :
      _.noop;

    this.healthFailureHook = opts.healthFailureURL ?
      _.debounce(() => {
        debug(`Calling webhook for health-failure: ${opts.healthFailureURL}`);
        request(opts.healthFailureURL, _.noop);
      }, thiryMinutes, { leading: true, trailing: false }) :
      _.noop;

    debug({
      port: this.port,
      token: this.token,
      connectionTimeout: this.connectionTimeout,
      maxQueueLength: this.maxQueueLength,
      maxConcurrentSessions: this.maxConcurrentSessions,
      rejectAlertURL: opts.rejectAlertURL,
      timeoutAlertURL: opts.timeoutAlertURL,
      queuedAlertURL: opts.queuedAlertURL,
      prebootChrome: this.prebootChrome,
      demoMode: this.demoMode,
      maxMemory: this.maxMemory,
      maxCPU: this.maxCPU,
      autoQueue: this.autoQueue,
      enableDebugger: this.enableDebugger,
    }, `Final Options`);

    if (this.prebootChrome) {
      for (let i = 0; i < this.maxConcurrentSessions; i++) {
        this.chromeSwarm.push(this.launchChrome());
      }
    }

    this.resetCurrentStat();

    setInterval(this.recordMachineStats, halfSecond);
    setInterval(this.recordMetrics, fiveMinute);
  }

  private onTimedOut(next, job) {
    debug(`Timeout hit for session, closing. ${this.queue.length} in queue.`);
    job.close('HTTP/1.1 408 Request has timed out\r\n');
    this.currentStat.timedout = this.currentStat.timedout + 1;
    this.timeoutHook();
    this.onSessionComplete();
    next();
  }

  private onQueued(req) {
    debug(`${req.url}: Concurrency limit hit, queueing`);
    this.currentStat.queued = this.currentStat.queued + 1;
    this.queueHook();
  }

  private onRejected(req, socket, message) {
    debug(`${req.url}: ${message}`);
    this.closeSocket(socket, `${message}\r\n`);
    this.currentStat.rejected = this.currentStat.rejected + 1;
    this.rejectHook();
  }

  private resetCurrentStat() {
    this.currentStat = {
      rejected: 0,
      queued: 0,
      successful: 0,
      error: 0,
      timedout: 0,
      memory: 0,
      cpu: 0,
      date: null,
    };
  }

  private async recordMachineStats() {
    this.currentMachineStats = await getMachineStats();
  }

  private async recordMetrics() {
    const { cpuUsage, memoryUsage } = await getMachineStats();

    this.stats.push(Object.assign({}, {
      ...this.currentStat,
      cpu: cpuUsage,
      memory: memoryUsage,
      date: Date.now(),
    }));

    this.resetCurrentStat();

    if (this.stats.length > maxStats) {
      this.stats.shift();
    }

    if (cpuUsage >= this.maxCPU || memoryUsage >= this.maxMemory) {
      debug(`Health checks have failed, calling failure webhook: CPU: ${cpuUsage}% Memory: ${memoryUsage}%`);
      this.healthFailureHook();
    }
  }

  private addToChromeSwarm() {
    if (this.prebootChrome && (this.chromeSwarm.length < this.queue.concurrency)) {
      this.chromeSwarm.push(this.launchChrome());
      debug(`Added Chrome instance to swarm, ${this.chromeSwarm.length} online`);
    }
  }

  private onSessionComplete() {
    this.currentStat.successful = this.currentStat.successful + 1;
    this.addToChromeSwarm();
  }

  private onSessionFail() {
    this.currentStat.error = this.currentStat.error + 1;
    this.addToChromeSwarm();
  }

  private closeSocket(socket: any, message: string) {
    debug(`Closing socket.`);
    socket.end(message);
    socket.destroy();
  }

  private async launchChrome(flags:string[] = [], retries:number = 1): Promise<puppeteer.Browser> {
    const start = Date.now();
    debug('Chrome Starting');
    return puppeteer.launch({
      args: flags.concat(['--no-sandbox', '--disable-dev-shm-usage']),
    })
      .then((chrome) => {
        debug(`Chrome launched ${Date.now() - start}ms`);
        return chrome;
      })
      .catch((error) => {

        if (retries > 0) {
          const nextRetries = retries - 1;
          console.error(error, `Issue launching Chrome, retrying ${retries} times.`);
          return this.launchChrome(flags, nextRetries);
        }

        console.error(error, `Issue launching Chrome, retries exhausted.`);
        throw error;
      });
  }

  public async startServer(): Promise<any> {
    const app = express();

    app.use(bodyParser.json({ limit: '1mb' }));

    if (this.enableDebugger) {
      const upload = multer();

      app.use('/', express.static('./debugger'));
      app.post('/execute', upload.single('file'), async (req, res) => {
        const targetId = chromeTarget();
        const code = req.file.buffer.toString().replace('debugger', 'page.evaluate(() => { debugger; })');

        debug(`/execute: Script uploaded\n${code}`);

        this.debuggerScripts.set(targetId, code);

        res.json({
          targetId,
          debuggerVersion: version['Debugger-Version']
        });
      });
    }

    if (this.token) {
      app.use((req, res, next) => {
        if (this.token && req.query.token !== this.token) {
          return res.sendStatus(403);
        }
        next();
      });
    }

    app.get('/introspection', (_req, res) => res.json(hints));
    app.get('/json/version', (_req, res) => res.json(version));
    app.get('/json/protocol', (_req, res) => res.json(protocol));
    app.get('/metrics', (_req, res) => res.json([...this.stats, this.currentStat]));

    app.get('/config', (_req, res) => res.json({
      timeout: this.connectionTimeout,
      concurrent: this.maxConcurrentSessions,
      queue: this.maxQueueLength - this.maxConcurrentSessions,
      preboot: this.prebootChrome,
    }));

    app.get('/pressure', (_req, res) => {
      const queueLength = this.queue.length;
      const concurrencyMet = queueLength >= this.queue.concurrency;

      return res.json({
        pressure: {
          date: Date.now(),
          running: concurrencyMet ? this.queue.concurrency : queueLength,
          queued: concurrencyMet ? queueLength - this.queue.concurrency : 0,
          isAvailable: queueLength < this.maxQueueLength,
          recentlyRejected: this.currentStat.rejected,
        }
      });
    });

    app.post('/function', async (req, res) => {
      const { code, context: stringifiedContext } = req.body;
      const context = JSON.parse(stringifiedContext);
      const vm = new NodeVM();
      const handler = vm.run(code);

      const job:any = async () => {
        const browser = await this.launchChrome();
        const page = await browser.newPage();

        job.browser = browser;

        return handler({ page, context })
          .then((result) => res.json(result))
          .catch((error) => res.status(500).send(error.message));
      };

      job.close = () => {
        job.browser.process.kill('SIGKILL');
        if (!res.headersSent) {
          res.status(408).send('browserless function has timed-out');
        }
      };

      this.queue.push(job);
    });

    app.get('/json*', asyncMiddleware(async (req, res) => {
      const targetId = chromeTarget();
      const baseUrl = req.get('host');
      const protocol = req.protocol.includes('s') ? 'wss': 'ws';

      debug(`${req.url}: JSON protocol request.`);

      res.json([{
        targetId,
        description: '',
        devtoolsFrontendUrl: `/devtools/inspector.html?${protocol}=${baseUrl}${targetId}`,
        title: 'about:blank',
        type: 'page',
        url: 'about:blank',
        webSocketDebuggerUrl: `${protocol}://${baseUrl}${targetId}`
     }]);
    }));

    return this.server = http
      .createServer(app)
      .on('upgrade', asyncMiddleware(async(req, socket, head) => {
        const parsedUrl = url.parse(req.url, true);
        const route = parsedUrl.pathname || '/';
        const queueLength = this.queue.length;

        const isMachineStrained = (
          this.currentMachineStats.cpuUsage >= this.maxCPU ||
          this.currentMachineStats.memoryUsage >= this.maxMemory
        );

        debug(`${req.url}: Inbound WebSocket request. ${this.queue.length} in queue.`);

        if (this.demoMode && !this.debuggerScripts.has(route)) {
          return this.onRejected(req, socket, `HTTP/1.1 403 Forbidden`);
        }

        if (this.token && parsedUrl.query.token !== this.token) {
          return this.onRejected(req, socket, `HTTP/1.1 403 Forbidden`);
        }

        if (queueLength >= this.maxQueueLength) {
          return this.onRejected(req, socket, `HTTP/1.1 429 Too Many Requests`);
        }

        if (this.autoQueue && (this.queue.length < this.queue.concurrency)) {
          this.queue.concurrency = isMachineStrained ? this.queue.length : this.maxConcurrentSessions;
        }

        if (queueLength >= this.queue.concurrency) {
          this.onQueued(req);
        }

        const job:any = (done: () => {}) => {
          const flags = _.chain(parsedUrl.query)
            .pickBy((_value, param) => _.startsWith(param, '--'))
            .map((value, key) => `${key}${value ? `=${value}` : ''}`)
            .value();

          const canUseChromeSwarm = !flags.length && !!this.chromeSwarm.length;
          const launchPromise = canUseChromeSwarm ? this.chromeSwarm.shift() : this.launchChrome(flags);

          debug(`${req.url}: WebSocket upgrade.`);

          (launchPromise || this.launchChrome())
            .then(async (browser) => {
              const browserWsEndpoint = browser.wsEndpoint();

              debug(`${req.url}: Chrome Launched.`);

              socket.on('close', () => {
                debug(`${req.url}: Session closed, stopping Chrome. ${this.queue.length} now in queue`);
<<<<<<< HEAD
                browser.process().kill('SIGKILL');
=======
                browser.close();
>>>>>>> fd435e54
                done();
              });

              if (!route.includes('/devtools/page')) {
                debug(`${req.url}: Proxying request to /devtools/browser route: ${browserWsEndpoint}.`);
                req.url = route;

                return browserWsEndpoint;
              }

<<<<<<< HEAD
=======
              if (this.singleUse) {
                browser.on('disconnected', () => process.exit(0));
              }

              const page:any = await browser.newPage();
              const port = url.parse(browserWsEndpoint).port;
              const pageLocation = `/devtools/page/${page._target._targetId}`;

              debug(`${req.url}: Proxying request to /devtools/page route: ${pageLocation}.`);

>>>>>>> fd435e54
              if (this.debuggerScripts.has(route)) {
                debug(`${req.url}: Executing prior-uploaded script.`);

                const page:any = await browser.newPage();
                const port = url.parse(browserWsEndpoint).port;
                const pageLocation = `/devtools/page/${page._target._targetId}`;
                const code = this.debuggerScripts.get(route);
                this.debuggerScripts.delete(route);

                const sandbox = {
                  console: _.reduce(_.keys(console), (browserConsole, consoleMethod) => {
                    browserConsole[consoleMethod] = (...args) => {
                      args.unshift(consoleMethod);
                      return page.evaluate((...args) => {
                        const [consoleMethod, ...consoleArgs] = args;
                        return console[consoleMethod](...consoleArgs);
                      }, ...args);
                    };

                    return browserConsole;
                  }, {}),
                };

                const vm = new NodeVM({ sandbox });
                const handler = vm.run(code);

                handler({ page, context: {} });
                req.url = pageLocation;
                return `ws://127.0.0.1:${port}`;
              }

              throw new Error(`Unknown action: ${req.url}`);
            })
            .then((target) => this.proxy.ws(req, socket, head, { target }))
            .catch((error) => {
              console.error(error, `Issue launching Chrome or proxying traffic, failing request`);
              return this.onRejected(req, socket, `HTTP/1.1 500`);
            });
        };

        job.close = (message: string) => this.closeSocket(socket, message);

        this.queue.push(job);
      }))
      .listen(this.port);
  }

  public async close() {
    this.server.close();
    this.proxy.close();
  }
}<|MERGE_RESOLUTION|>--- conflicted
+++ resolved
@@ -18,6 +18,11 @@
 const protocol = require('../protocol.json');
 const hints = require('../hints.json');
 
+const thiryMinutes = 30 * 60 * 1000;
+const fiveMinute = 5 * 60 * 1000;
+const halfSecond = 500;
+const maxStats = 12 * 24 * 7; // 7 days @ 5-min intervals
+
 const chromeTarget = () => {
   var text = '';
   var possible = 'ABCDEF0123456789';
@@ -34,7 +39,7 @@
     Promise.resolve(handler(req, socket, head))
       .catch((error) => {
         debug(`ERROR: ${error}`);
-        socket.write('HTTP/1.1 429 Too Many Requests\r\n');
+        socket.write(`HTTP/1.1 500 ${error.message}\r\n`);
         socket.end();
       });
   }
@@ -73,8 +78,8 @@
       const idleDifference = end.idle - start.idle;
       const totalDifference = end.total - start.total;
 
-      const cpuUsage = 100 - ~~(100 * idleDifference / totalDifference);
-      const memoryUsage = 100 - ~~(100 * os.freemem() / os.totalmem());
+      const cpuUsage = 1 - (idleDifference / totalDifference);
+      const memoryUsage = 1 - (os.freemem() / os.totalmem());
 
       return resolve({
         cpuUsage,
@@ -83,11 +88,6 @@
     }, 100);
   });
 }
-
-const thiryMinutes = 30 * 60 * 1000;
-const fiveMinute = 5 * 60 * 1000;
-const halfSecond = 500;
-const maxStats = 12 * 24 * 7; // 7 days @ 5-min intervals
 
 export interface IOptions {
   connectionTimeout: number;
@@ -170,7 +170,7 @@
     this.autoQueue = opts.autoQueue;
 
     this.chromeSwarm = [];
-    this.stats = []
+    this.stats = [];
     this.debuggerScripts = new Map();
     this.currentMachineStats = {
       cpuUsage: 0,
@@ -254,8 +254,8 @@
 
     this.resetCurrentStat();
 
-    setInterval(this.recordMachineStats, halfSecond);
-    setInterval(this.recordMetrics, fiveMinute);
+    setInterval(this.recordMachineStats.bind(this), halfSecond);
+    setInterval(this.recordMetrics.bind(this), fiveMinute);
   }
 
   private onTimedOut(next, job) {
@@ -299,7 +299,7 @@
 
   private async recordMetrics() {
     const { cpuUsage, memoryUsage } = await getMachineStats();
-
+    debug(`Logging metrics for the current period: ${this.stats.length}`);
     this.stats.push(Object.assign({}, {
       ...this.currentStat,
       cpu: cpuUsage,
@@ -338,8 +338,20 @@
 
   private closeSocket(socket: any, message: string) {
     debug(`Closing socket.`);
-    socket.end(message);
-    socket.destroy();
+    if (socket.end) {
+      socket.end(message);
+    }
+
+    if (socket.destroy) {
+      socket.destroy();
+    }
+  }
+
+  private isMachineConstrained() {
+    return (
+      this.currentMachineStats.cpuUsage >= this.maxCPU ||
+      this.currentMachineStats.memoryUsage >= this.maxMemory
+    );
   }
 
   private async launchChrome(flags:string[] = [], retries:number = 1): Promise<puppeteer.Browser> {
@@ -425,11 +437,27 @@
       });
     });
 
-    app.post('/function', async (req, res) => {
-      const { code, context: stringifiedContext } = req.body;
-      const context = JSON.parse(stringifiedContext);
+    app.post('/function', asyncMiddleware(async (req, res) => {
+      const queueLength = this.queue.length;
+      const isMachineStrained = this.isMachineConstrained();
+
+      if (queueLength >= this.maxQueueLength) {
+        return this.onRejected(req, res, `HTTP/1.1 429 Too Many Requests`);
+      }
+
+      if (this.autoQueue && (this.queue.length < this.queue.concurrency)) {
+        this.queue.concurrency = isMachineStrained ? this.queue.length : this.maxConcurrentSessions;
+      }
+
+      if (queueLength >= this.queue.concurrency) {
+        this.onQueued(req);
+      }
+
+      const { code, context } = req.body;
       const vm = new NodeVM();
-      const handler = vm.run(code);
+      const handler: (any) => Promise<any> = vm.run(code);
+
+      debug(`${req.url}: Inbound function execution: ${JSON.stringify({ code, context })}`);
 
       const job:any = async () => {
         const browser = await this.launchChrome();
@@ -438,19 +466,38 @@
         job.browser = browser;
 
         return handler({ page, context })
-          .then((result) => res.json(result))
-          .catch((error) => res.status(500).send(error.message));
+          .then((result) => {
+            res.json(result);
+            debug(`${req.url}: Function complete, stopping Chrome`);
+            _.attempt(() => browser.close());
+          })
+          .catch((error) => {
+            console.log()
+            res.status(500).send(error.message);
+            debug(`${req.url}: Function errored, stopping Chrome`);
+            _.attempt(() => browser.close());
+          });
       };
 
       job.close = () => {
-        job.browser.process.kill('SIGKILL');
+        if (job.browser) {
+          job.browser.close();
+        }
+
         if (!res.headersSent) {
           res.status(408).send('browserless function has timed-out');
         }
       };
 
+      req.on('close', () => {
+        if (job.browser) {
+          debug(`${req.url}: Request has terminated, stopping Chrome.`);
+          job.browser.close();
+        }
+      });
+
       this.queue.push(job);
-    });
+    }));
 
     app.get('/json*', asyncMiddleware(async (req, res) => {
       const targetId = chromeTarget();
@@ -476,11 +523,7 @@
         const parsedUrl = url.parse(req.url, true);
         const route = parsedUrl.pathname || '/';
         const queueLength = this.queue.length;
-
-        const isMachineStrained = (
-          this.currentMachineStats.cpuUsage >= this.maxCPU ||
-          this.currentMachineStats.memoryUsage >= this.maxMemory
-        );
+        const isMachineStrained = this.isMachineConstrained();
 
         debug(`${req.url}: Inbound WebSocket request. ${this.queue.length} in queue.`);
 
@@ -523,11 +566,7 @@
 
               socket.on('close', () => {
                 debug(`${req.url}: Session closed, stopping Chrome. ${this.queue.length} now in queue`);
-<<<<<<< HEAD
-                browser.process().kill('SIGKILL');
-=======
                 browser.close();
->>>>>>> fd435e54
                 done();
               });
 
@@ -538,19 +577,6 @@
                 return browserWsEndpoint;
               }
 
-<<<<<<< HEAD
-=======
-              if (this.singleUse) {
-                browser.on('disconnected', () => process.exit(0));
-              }
-
-              const page:any = await browser.newPage();
-              const port = url.parse(browserWsEndpoint).port;
-              const pageLocation = `/devtools/page/${page._target._targetId}`;
-
-              debug(`${req.url}: Proxying request to /devtools/page route: ${pageLocation}.`);
-
->>>>>>> fd435e54
               if (this.debuggerScripts.has(route)) {
                 debug(`${req.url}: Executing prior-uploaded script.`);
 
