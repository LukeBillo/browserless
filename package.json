{
  "name": "browserless-chrome",
  "version": "1.0.0-alpha",
  "description": "Chrome-as-a-service on your own hardware or in the cloud.",
  "main": "build/index.js",
  "files": [
    "build/main.css",
    "build/main.js"
  ],
  "scripts": {
    "build": "npm run clean && tsc",
    "clean": "rimraf build",
    "deploy": "./scripts/deploy.js",
    "dev": "npm run build && cross-env MAX_CONCURRENT_SESSIONS=1 DEBUG=browserless/chrome PORT=3030 node --inspect build/index.js",
    "meta": "./scripts/get-meta.js",
    "start": "node ./build",
    "test": "jest"
  },
  "puppeteerVersions": [
    "1.0.0",
    "1.1.1",
    "1.2.0",
    "1.3.0",
    "1.4.0",
    "1.5.0"
  ],
  "author": "jgriffith",
  "license": "GPL-3.0",
  "dependencies": {
    "@types/node": "^8.0.39",
    "@types/puppeteer": "^1.2.1",
    "body-parser": "^1.18.2",
    "debug": "^3.1.0",
    "express": "^4.16.2",
    "http-proxy": "^1.16.2",
    "joi": "^13.3.0",
    "lodash": "^4.17.4",
    "multer": "^1.3.0",
<<<<<<< HEAD
    "puppeteer": "1.0.0",
=======
    "puppeteer": "^1.5.0",
>>>>>>> 620f6cef
    "queue": "^4.4.2",
    "request": "^2.83.0",
    "require-from-string": "^2.0.2",
    "rimraf": "^2.6.1",
    "typescript": "^2.8.3",
    "vm2": "^3.5.2"
  },
  "devDependencies": {
    "@types/express": "^4.11.1",
    "@types/jest": "^22.1.0",
    "cross-env": "^5.1.5",
    "jest": "^22.1.4",
    "node-fetch": "^1.7.3",
    "nodemon": "^1.17.3",
    "showdown": "^1.8.6",
    "ts-jest": "^22.0.1",
    "ts-node": "^4.1.0"
  },
  "jest": {
    "mapCoverage": true,
    "coverageDirectory": "../coverage/",
    "collectCoverageFrom": [
      "**/*.ts",
      "!*.*"
    ],
    "rootDir": "src",
    "moduleFileExtensions": [
      "ts",
      "js"
    ],
    "transform": {
      ".(ts)": "<rootDir>/../node_modules/ts-jest/preprocessor.js"
    },
    "testRegex": "(/__tests__/.*|(\\.|/)(test|spec))\\.tsx?$"
  }
}<|MERGE_RESOLUTION|>--- conflicted
+++ resolved
@@ -36,11 +36,7 @@
     "joi": "^13.3.0",
     "lodash": "^4.17.4",
     "multer": "^1.3.0",
-<<<<<<< HEAD
-    "puppeteer": "1.0.0",
-=======
     "puppeteer": "^1.5.0",
->>>>>>> 620f6cef
     "queue": "^4.4.2",
     "request": "^2.83.0",
     "require-from-string": "^2.0.2",
